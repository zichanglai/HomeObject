--- conflicted
+++ resolved
@@ -110,14 +110,11 @@
     // hold all the chunks , selected or not
     std::unordered_map< chunk_num_t, csharedChunk > m_chunks;
 
-<<<<<<< HEAD
     void add_chunk_internal(const chunk_num_t, bool add_to_heap = true);
-=======
+
     VChunkDefragHeap m_defrag_heap;
     std::mutex m_defrag_mtx;
 
-    void add_chunk_internal(const chunk_num_t);
     void remove_chunk_from_defrag_heap(const chunk_num_t);
->>>>>>> f3ad82e5
 };
 } // namespace homeobject