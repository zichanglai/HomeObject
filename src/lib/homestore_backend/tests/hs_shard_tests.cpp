--- conflicted
+++ resolved
@@ -177,14 +177,10 @@
     EXPECT_EQ(0ul, shard_info.deleted_capacity_bytes);
     EXPECT_EQ(_pg_id, shard_info.placement_group);
 
-<<<<<<< HEAD
-    // check the shard info from ShardManager to make sure on_commit() is successfully.
-=======
     // restart homeobject and check if pg/shard info will be recovered.
     _home_object.reset();
     LOGI("restart home_object");
     _home_object = homeobject::init_homeobject(std::weak_ptr< homeobject::HomeObjectApplication >(app));
->>>>>>> aa65ee84
     homeobject::HSHomeObject* ho = dynamic_cast< homeobject::HSHomeObject* >(_home_object.get());
     // check PG after recovery.
     EXPECT_TRUE(ho->_pg_map.size() == 1);
@@ -197,8 +193,86 @@
     // check recovered shard state.
     auto check_shard = pg_result->shards_.front().get();
     EXPECT_EQ(ShardInfo::State::OPEN, check_shard->info.state);
-<<<<<<< HEAD
-    auto used_chunk_id = d_cast< homeobject::HSHomeObject::HS_Shard* >(check_shard)->sb_->chunk_id;
+
+    auto hs_shard = d_cast< homeobject::HSHomeObject::HS_Shard* >(check_shard);
+    EXPECT_TRUE(hs_shard->info == shard_info);
+    EXPECT_TRUE(hs_shard->sb_->id == shard_info.id);
+    EXPECT_TRUE(hs_shard->sb_->placement_group == shard_info.placement_group);
+    EXPECT_TRUE(hs_shard->sb_->state == shard_info.state);
+    EXPECT_TRUE(hs_shard->sb_->created_time == shard_info.created_time);
+    EXPECT_TRUE(hs_shard->sb_->last_modified_time == shard_info.last_modified_time);
+    EXPECT_TRUE(hs_shard->sb_->available_capacity_bytes == shard_info.available_capacity_bytes);
+    EXPECT_TRUE(hs_shard->sb_->total_capacity_bytes == shard_info.total_capacity_bytes);
+    EXPECT_TRUE(hs_shard->sb_->deleted_capacity_bytes == shard_info.deleted_capacity_bytes);
+
+    // seal the shard when shard is recovery
+    e = _home_object->shard_manager()->seal_shard(shard_id).get();
+    ASSERT_TRUE(!!e);
+    EXPECT_EQ(ShardInfo::State::SEALED, e.value().state);
+
+    // restart again to verify the shards has expected states.
+    _home_object.reset();
+    LOGI("restart home_object again");
+    // re-create the homeobject and pg infos and shard infos will be recover automatically.
+    _home_object = homeobject::init_homeobject(std::weak_ptr< homeobject::HomeObjectApplication >(app));
+    auto s = _home_object->shard_manager()->get_shard(shard_id).get();
+    ASSERT_TRUE(!!s);
+    EXPECT_EQ(ShardInfo::State::SEALED, s.value().state);
+    ho = dynamic_cast< homeobject::HSHomeObject* >(_home_object.get());
+    pg_iter = ho->_pg_map.find(_pg_id);
+    // verify the sequence number is correct after recovery.
+    EXPECT_EQ(1, pg_iter->second->shard_sequence_num_);
+
+    // re-create new shards on this pg works too even homeobject is restarted twice.
+    e = _home_object->shard_manager()->create_shard(_pg_id, Mi).get();
+    ASSERT_TRUE(!!e);
+    EXPECT_NE(shard_id, e.value().id);
+    EXPECT_EQ(ShardInfo::State::OPEN, e.value().state);
+    EXPECT_EQ(2, pg_iter->second->shard_sequence_num_);
+    // finally close the homeobject and homestore.
+    _home_object.reset();
+    std::filesystem::remove(fpath);
+}
+
+TEST_F(ShardManagerTestingRecovery, SealedShardRecovery) {
+    // prepare the env first;
+    auto app_with_recovery = dp_cast< FixtureAppWithRecovery >(app);
+    const std::string fpath = app_with_recovery->path();
+    if (std::filesystem::exists(fpath)) { std::filesystem::remove(fpath); }
+    LOGI("creating device files with size {} ", homestore::in_bytes(2 * Gi));
+    LOGI("creating {} device file", fpath);
+    std::ofstream ofs{fpath, std::ios::binary | std::ios::out | std::ios::trunc};
+    std::filesystem::resize_file(fpath, 2 * Gi);
+
+    homeobject::pg_id_t _pg_id{1u};
+    homeobject::peer_id_t _peer1;
+    homeobject::peer_id_t _peer2;
+    std::shared_ptr< homeobject::HomeObject > _home_object;
+    _home_object = homeobject::init_homeobject(std::weak_ptr< homeobject::HomeObjectApplication >(app));
+    _peer1 = _home_object->our_uuid();
+    _peer2 = boost::uuids::random_generator()();
+
+    auto info = homeobject::PGInfo(_pg_id);
+    info.members.insert(homeobject::PGMember{_peer1, "peer1", 1});
+    info.members.insert(homeobject::PGMember{_peer2, "peer2", 0});
+    EXPECT_TRUE(_home_object->pg_manager()->create_pg(std::move(info)).get());
+    // create one shard;
+    auto e = _home_object->shard_manager()->create_shard(_pg_id, Mi).get();
+    ASSERT_TRUE(!!e);
+    auto shard_id = e.value().id;
+    e = _home_object->shard_manager()->seal_shard(shard_id).get();
+    ASSERT_TRUE(!!e);
+    auto shard_info = e.value();
+    EXPECT_EQ(ShardInfo::State::SEALED, shard_info.state);
+
+    // check the shard info from ShardManager to make sure on_commit() is successfully.
+    homeobject::HSHomeObject* ho = dynamic_cast< homeobject::HSHomeObject* >(_home_object.get());
+    auto pg_iter = ho->_pg_map.find(_pg_id);
+    EXPECT_TRUE(pg_iter != ho->_pg_map.end());
+    auto& pg_result = pg_iter->second;
+    EXPECT_EQ(1, pg_result->shards_.size());
+    auto check_shard = pg_result->shards_.front().get();
+    EXPECT_EQ(ShardInfo::State::SEALED, check_shard->info.state);
     // release the homeobject and homestore will be shutdown automatically.
     _home_object.reset();
 
@@ -207,8 +281,6 @@
     _home_object = homeobject::init_homeobject(std::weak_ptr< homeobject::HomeObjectApplication >(app));
     ho = dynamic_cast< homeobject::HSHomeObject* >(_home_object.get());
     EXPECT_TRUE(ho->_pg_map.size() == 1);
-    auto chunk = ho->chunk_selector()->select_specific_chunk(used_chunk_id);
-    EXPECT_TRUE(chunk.get() == nullptr);
     // check shard internal state;
     pg_iter = ho->_pg_map.find(_pg_id);
     EXPECT_TRUE(pg_iter != ho->_pg_map.end());
@@ -223,98 +295,6 @@
     EXPECT_TRUE(hs_shard->sb_->available_capacity_bytes == shard_info.available_capacity_bytes);
     EXPECT_TRUE(hs_shard->sb_->total_capacity_bytes == shard_info.total_capacity_bytes);
     EXPECT_TRUE(hs_shard->sb_->deleted_capacity_bytes == shard_info.deleted_capacity_bytes);
-}
-
-TEST_F(ShardManagerTestingRecovery, ShardManagerWithSealShardRecovery) {
-    // prepare the env first;
-    auto app_with_recovery = dp_cast< FixtureAppWithRecovery >(app);
-    const std::string fpath = app_with_recovery->path();
-    if (std::filesystem::exists(fpath)) { std::filesystem::remove(fpath); }
-    LOGI("creating device files with size {} ", homestore::in_bytes(2 * Gi));
-    LOGI("creating {} device file", fpath);
-    std::ofstream ofs{fpath, std::ios::binary | std::ios::out | std::ios::trunc};
-    std::filesystem::resize_file(fpath, 2 * Gi);
-
-    homeobject::pg_id_t _pg_id{1u};
-    homeobject::peer_id_t _peer1;
-    homeobject::peer_id_t _peer2;
-    std::shared_ptr< homeobject::HomeObject > _home_object;
-    _home_object = homeobject::init_homeobject(std::weak_ptr< homeobject::HomeObjectApplication >(app));
-    _peer1 = _home_object->our_uuid();
-    _peer2 = boost::uuids::random_generator()();
-
-    auto info = homeobject::PGInfo(_pg_id);
-    info.members.insert(homeobject::PGMember{_peer1, "peer1", 1});
-    info.members.insert(homeobject::PGMember{_peer2, "peer2", 0});
-    EXPECT_TRUE(_home_object->pg_manager()->create_pg(std::move(info)).get());
-    // create one shard;
-    auto e = _home_object->shard_manager()->create_shard(_pg_id, Mi).get();
-    ASSERT_TRUE(!!e);
-    auto shard_id = e.value().id;
-    e = _home_object->shard_manager()->seal_shard(shard_id).get();
-    ASSERT_TRUE(!!e);
-    auto shard_info = e.value();
-    EXPECT_EQ(ShardInfo::State::SEALED, shard_info.state);
-
-    // check the shard info from ShardManager to make sure on_commit() is successfully.
-    homeobject::HSHomeObject* ho = dynamic_cast< homeobject::HSHomeObject* >(_home_object.get());
-    auto pg_iter = ho->_pg_map.find(_pg_id);
-    EXPECT_TRUE(pg_iter != ho->_pg_map.end());
-    auto& pg_result = pg_iter->second;
-    EXPECT_EQ(1, pg_result->shards_.size());
-    auto check_shard = pg_result->shards_.front().get();
-    EXPECT_EQ(ShardInfo::State::SEALED, check_shard->info.state);
-    // release the homeobject and homestore will be shutdown automatically.
-    _home_object.reset();
-
-    LOGI("restart home_object");
-    // re-create the homeobject and pg infos and shard infos will be recover automatically.
-    _home_object = homeobject::init_homeobject(std::weak_ptr< homeobject::HomeObjectApplication >(app));
-    ho = dynamic_cast< homeobject::HSHomeObject* >(_home_object.get());
-    EXPECT_TRUE(ho->_pg_map.size() == 1);
-
-    // check shard internal state;
-    pg_iter = ho->_pg_map.find(_pg_id);
-    EXPECT_TRUE(pg_iter != ho->_pg_map.end());
-    EXPECT_EQ(1, pg_iter->second->shards_.size());
-    auto hs_shard = d_cast< homeobject::HSHomeObject::HS_Shard* >(pg_iter->second->shards_.front().get());
-=======
-    auto hs_shard = d_cast< homeobject::HSHomeObject::HS_Shard* >(check_shard);
->>>>>>> aa65ee84
-    EXPECT_TRUE(hs_shard->info == shard_info);
-    EXPECT_TRUE(hs_shard->sb_->id == shard_info.id);
-    EXPECT_TRUE(hs_shard->sb_->placement_group == shard_info.placement_group);
-    EXPECT_TRUE(hs_shard->sb_->state == shard_info.state);
-    EXPECT_TRUE(hs_shard->sb_->created_time == shard_info.created_time);
-    EXPECT_TRUE(hs_shard->sb_->last_modified_time == shard_info.last_modified_time);
-    EXPECT_TRUE(hs_shard->sb_->available_capacity_bytes == shard_info.available_capacity_bytes);
-    EXPECT_TRUE(hs_shard->sb_->total_capacity_bytes == shard_info.total_capacity_bytes);
-    EXPECT_TRUE(hs_shard->sb_->deleted_capacity_bytes == shard_info.deleted_capacity_bytes);
-
-    // seal the shard when shard is recovery
-    e = _home_object->shard_manager()->seal_shard(shard_id).get();
-    ASSERT_TRUE(!!e);
-    EXPECT_EQ(ShardInfo::State::SEALED, e.value().state);
-
-    // restart again to verify the shards has expected states.
-    _home_object.reset();
-    LOGI("restart home_object again");
-    // re-create the homeobject and pg infos and shard infos will be recover automatically.
-    _home_object = homeobject::init_homeobject(std::weak_ptr< homeobject::HomeObjectApplication >(app));
-    auto s = _home_object->shard_manager()->get_shard(shard_id).get();
-    ASSERT_TRUE(!!s);
-    EXPECT_EQ(ShardInfo::State::SEALED, s.value().state);
-    ho = dynamic_cast< homeobject::HSHomeObject* >(_home_object.get());
-    pg_iter = ho->_pg_map.find(_pg_id);
-    // verify the sequence number is correct after recovery.
-    EXPECT_EQ(1, pg_iter->second->shard_sequence_num_);
-
-    // re-create new shards on this pg works too even homeobject is restarted twice.
-    e = _home_object->shard_manager()->create_shard(_pg_id, Mi).get();
-    ASSERT_TRUE(!!e);
-    EXPECT_NE(shard_id, e.value().id);
-    EXPECT_EQ(ShardInfo::State::OPEN, e.value().state);
-    EXPECT_EQ(2, pg_iter->second->shard_sequence_num_);
     // finally close the homeobject and homestore.
     _home_object.reset();
     std::filesystem::remove(fpath);
